--- conflicted
+++ resolved
@@ -22,11 +22,7 @@
                          stereo_params,
                          calib_params,
                          save_rectified=False):
-<<<<<<< HEAD
-    """Rectify an image and apply SGBM algorithm to compute the depth.
-=======
-    """Rectify images and apply SGBM algorithm to compute a depth image.
->>>>>>> b8b1b683
+    """Rectify an image and apply a SGBM algorithm to compute the depth image.
 
     Args:
         scene_folder (str): Path to the scene folder.
