#!/usr/bin/env python

import argparse
import cv2
import logging as log
import numpy as np

from tqdm import tqdm

from clubs_dataset_tools.stereo_matching import (rectify_images, stereo_match,
                                                 StereoMatchingParams)
from clubs_dataset_tools.filesystem_tools import (
    read_images, find_images_in_folder, find_all_folders,
    find_ir_image_folders, compare_image_names, create_stereo_depth_folder)
from clubs_dataset_tools.common import (CalibrationParams)


def compute_stereo_depth(scene_folder, sensor_folder, stereo_params,
                         calib_params):
    """
    Function that rectifies images and applies SGBM algorithm to compute depth.

    Input:
        scene_folder - path to the scene folder
        sensor_folder - list containing folder names for left and right ir
        image, as well as the sensor root folder
        stereo_params - parameters for stereo matching (StereoMatchingParams
        class)
        calib_params - calibration parameters from the camera
        (CalibrationParams class)
    """

    images_left = find_images_in_folder(scene_folder + sensor_folder[0])
    images_right = find_images_in_folder(scene_folder + sensor_folder[1])

    timestamps = compare_image_names(images_left, images_right)

    if len(timestamps) != 0:
        image_paths_left = [
            scene_folder + sensor_folder[0] + '/' + image_left
            for image_left in images_left
        ]
        image_paths_right = [
            scene_folder + sensor_folder[1] + '/' + image_right
            for image_right in images_right
        ]

        ir_left = read_images(image_paths_left)
        ir_right = read_images(image_paths_right)

        stereo_depth_folder = create_stereo_depth_folder(scene_folder +
                                                         sensor_folder[2])

        stereo_bar = tqdm(total=len(ir_left), desc="Stereo Matching Progress")
        for i in range(len(ir_left)):
            log.debug("Rectifying " + str(i) + ". image pair")
            rectified_l, rectified_r, Q, RL, PL = rectify_images(
                ir_left[i], calib_params.ir1_intrinsics,
                calib_params.ir1_distortion_coeffs, ir_right[i],
                calib_params.ir2_intrinsics,
                calib_params.ir2_distortion_coeffs, calib_params.extrinsics_r,
                calib_params.extrinsics_t)
            log.debug("Stereo matching " + str(i) + '. image pair')
            depth_uint, depth_float, disparity_float = stereo_match(
                rectified_l,
                rectified_r,
                calib_params.extrinsics_t[0],
                calib_params.ir1_intrinsics[0, 0],
                stereo_params,
                scale=10000)
<<<<<<< HEAD

            zero_distortion = np.array([0, 0, 0, 0, 0])
            map_l1, map_l2 = cv2.initUndistortRectifyMap(
                PL[:3, :3], zero_distortion, np.linalg.inv(RL), PL[:3, :3],
                depth_uint.shape[::-1], cv2.CV_16SC2)
            depth_uint = cv2.remap(depth_uint, map_l1, map_l2,
                                   cv2.INTER_LINEAR)

            cv2.imwrite(
                stereo_depth_folder + '/' + timestamps[i] +
                '_stereo_depth.png', depth_uint)
=======
            cv2.imwrite(
                stereo_depth_folder + '/' + timestamps[i] +
                '_depth_images.png', depth_uint)
>>>>>>> b6f25d6f
            stereo_bar.update()
        stereo_bar.close()
    else:
        log.error("\nImage names are not consistent for left and right image.")


if __name__ == '__main__':
    parser = argparse.ArgumentParser(
<<<<<<< HEAD
        description=(
            "Perform stereo matching for the infrared images and save it as a "
            "depth image. There are two different ways this function can be "
            "called. First one is by passing in the dataset root folder "
            "(flag --dataset_folder) which will create a new folder for each "
            "object/scene and each sensor (d415 and d435), containing the "
            "depth image obtained through stereo matching. Second way is to "
            "pass object/box scene root folder (flag --scene_folder) which "
            "will do the same for that specific scene."))
=======
        description=
        ("Perform stereo matching for the infrared images and save it as a "
         "depth image. There are three different ways this function can be "
         "called. First one is by passing in the dataset root folder "
         "(flag --dataset_folder) which will create a new folder for each "
         "object/box scene and each sensor (d415 and d435), containing the "
         "depth image obtained through stereo matching. Second way is to pass "
         "object/box scene root folder (flag --scene_folder) which will do "
         "the same for that specific scene. Last way is to directly pass in "
         "the right and left image (flags --left_image and --right_image) "
         "which will create a depth map in the current folder."))
>>>>>>> b6f25d6f
    parser.add_argument(
        '--dataset_folder', type=str, help="Path to the dataset root folder.")
    parser.add_argument(
        '--scene_folder', type=str, help="Path to the scene root folder.")
    parser.add_argument(
        '--d415_calib_file',
        type=str,
        default='config/realsense_hd_d415.yaml',
        help=("Path to RealSense D415 calibration yaml file. By default: "
              "config/realsense_hd_d415.yaml"))
    parser.add_argument(
        '--d435_calib_file',
        type=str,
        default='config/realsense_hd_d435.yaml',
        help=("Path to RealSense D435 calibration yaml file. By default: "
              "config/realsense_hd_d435.yaml"))
    parser.add_argument(
        '--stereo_params_file',
        type=str,
        default='config/default_stereo_params.yaml',
        help=("Path to stereo parameters yaml file. By default: "
              "config/default_stereo_params.yaml"))
    parser.add_argument(
        '--use_only_boxes',
        action='store_true',
        help=("If this flag is set, depth from stereo will only be computed "
              "for the box scenes."))
    parser.add_argument(
        '--log',
        type=str,
        default='CRITICAL',
        help="Logging verbosity (DEBUG, INFO, WARNING, ERROR, CRITICAL).")
    args = parser.parse_args()

    numeric_level = getattr(log, args.log.upper(), None)
    log.basicConfig(level=numeric_level)
    log.debug("Setting log verbosity to " + args.log)

    used_scenes = []

    stereo_params = StereoMatchingParams()
    stereo_params.read_from_yaml(args.stereo_params_file)
    calib_params = CalibrationParams()

    if args.dataset_folder is not None:
        log.debug("Received dataset_folder.")
        object_scenes, box_scenes = find_all_folders(args.dataset_folder)

        if args.use_only_boxes is True:
            log.debug("Processing only box scenes.")
            used_scenes = box_scenes
        else:
            log.debug("Processing both box and object scenes.")
            used_scenes = object_scenes + box_scenes

        progress_bar = tqdm(
            total=len(used_scenes) * 2, desc="Overall Progress")
        for i in range(len(used_scenes)):
            scene = used_scenes[i]
            log.debug("Processing " + str(scene))
            d415_folder, d435_folder = find_ir_image_folders(scene)

            calib_params.read_from_yaml(args.d415_calib_file)
            if d415_folder != []:
                compute_stereo_depth(scene, d415_folder, stereo_params,
                                     calib_params)
            progress_bar.update()
            calib_params.read_from_yaml(args.d435_calib_file)
            if d435_folder != []:
                compute_stereo_depth(scene, d435_folder, stereo_params,
                                     calib_params)
            progress_bar.update()
        progress_bar.close()
    elif args.scene_folder is not None:
        log.debug("Processing single scene " + str(args.scene_folder))

        d415_folder, d435_folder = find_ir_image_folders(args.scene_folder)

        calib_params.read_from_yaml(args.d415_calib_file)
        if d415_folder != []:
            compute_stereo_depth(args.scene_folder, d415_folder, stereo_params,
                                 calib_params)
        calib_params.read_from_yaml(args.d435_calib_file)
        if d435_folder != []:
            compute_stereo_depth(args.scene_folder, d435_folder, stereo_params,
                                 calib_params)
    else:
        parser.print_help()<|MERGE_RESOLUTION|>--- conflicted
+++ resolved
@@ -68,7 +68,6 @@
                 calib_params.ir1_intrinsics[0, 0],
                 stereo_params,
                 scale=10000)
-<<<<<<< HEAD
 
             zero_distortion = np.array([0, 0, 0, 0, 0])
             map_l1, map_l2 = cv2.initUndistortRectifyMap(
@@ -80,11 +79,6 @@
             cv2.imwrite(
                 stereo_depth_folder + '/' + timestamps[i] +
                 '_stereo_depth.png', depth_uint)
-=======
-            cv2.imwrite(
-                stereo_depth_folder + '/' + timestamps[i] +
-                '_depth_images.png', depth_uint)
->>>>>>> b6f25d6f
             stereo_bar.update()
         stereo_bar.close()
     else:
@@ -93,29 +87,15 @@
 
 if __name__ == '__main__':
     parser = argparse.ArgumentParser(
-<<<<<<< HEAD
         description=(
             "Perform stereo matching for the infrared images and save it as a "
             "depth image. There are two different ways this function can be "
             "called. First one is by passing in the dataset root folder "
             "(flag --dataset_folder) which will create a new folder for each "
-            "object/scene and each sensor (d415 and d435), containing the "
+            "object/box scene and each sensor (d415 and d435), containing the "
             "depth image obtained through stereo matching. Second way is to "
             "pass object/box scene root folder (flag --scene_folder) which "
             "will do the same for that specific scene."))
-=======
-        description=
-        ("Perform stereo matching for the infrared images and save it as a "
-         "depth image. There are three different ways this function can be "
-         "called. First one is by passing in the dataset root folder "
-         "(flag --dataset_folder) which will create a new folder for each "
-         "object/box scene and each sensor (d415 and d435), containing the "
-         "depth image obtained through stereo matching. Second way is to pass "
-         "object/box scene root folder (flag --scene_folder) which will do "
-         "the same for that specific scene. Last way is to directly pass in "
-         "the right and left image (flags --left_image and --right_image) "
-         "which will create a depth map in the current folder."))
->>>>>>> b6f25d6f
     parser.add_argument(
         '--dataset_folder', type=str, help="Path to the dataset root folder.")
     parser.add_argument(
