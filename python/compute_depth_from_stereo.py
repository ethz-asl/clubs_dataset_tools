--- conflicted
+++ resolved
@@ -88,11 +88,7 @@
                 new_calibration_left[0, 0],
                 stereo_params,
                 sensor_folder[2][1:],
-<<<<<<< HEAD
-                scale=10000.0)
-=======
                 depth_scale)
->>>>>>> ca4f9f32
 
             zero_distortion = np.array([0, 0, 0, 0, 0])
             map_l1, map_l2 = cv2.initUndistortRectifyMap(
@@ -104,16 +100,10 @@
                                     cv2.INTER_LINEAR)
 
             if stereo_params.use_median_filter:
-<<<<<<< HEAD
-                depth_float = signal.medfilt2d(depth_float,
-                                               stereo_params.median_filter_size)
-                depth_uint = depth_float * 10000
-=======
 
                 depth_float = signal.medfilt2d(depth_float,
                                                stereo_params.median_filter_size)
                 depth_uint = depth_float * depth_scale
->>>>>>> ca4f9f32
                 depth_uint = depth_uint.astype(np.uint16)
 
             cv2.imwrite(
@@ -133,11 +123,7 @@
             "called. First one is by passing in the dataset root folder "
             "(flag --dataset_folder) which will create a new folder for each "
             "object/box scene and each sensor (d415 and d435), containing the "
-<<<<<<< HEAD
-            "depth image obtained through stereo matching. Second way is to "
-=======
             "depth image obtained through stereo matching. A second way is to "
->>>>>>> ca4f9f32
             "pass object/box scene root folder (flag --scene_folder) which "
             "will do the same for that specific scene."))
     parser.add_argument(
@@ -148,31 +134,19 @@
         '--d415_calib_file',
         type=str,
         default='config/realsense_d415_stereo_depth.yaml',
-<<<<<<< HEAD
-        help=("Path to RealSense D415 calibration yaml file. By default: "
-=======
         help=("Path to RealSense D415 calibration yaml file. Defaults to: "
->>>>>>> ca4f9f32
               "config/realsense_d415_stereo_depth.yaml"))
     parser.add_argument(
         '--d435_calib_file',
         type=str,
         default='config/realsense_d435_stereo_depth.yaml',
-<<<<<<< HEAD
-        help=("Path to RealSense D435 calibration yaml file. By default: "
-=======
         help=("Path to RealSense D435 calibration yaml file. Defaults to: "
->>>>>>> ca4f9f32
               "config/realsense_d435_stereo_depth.yaml"))
     parser.add_argument(
         '--stereo_params_file',
         type=str,
         default='config/default_stereo_params.yaml',
-<<<<<<< HEAD
-        help=("Path to stereo parameters yaml file. By default: "
-=======
         help=("Path to stereo parameters yaml file. Defaults to: "
->>>>>>> ca4f9f32
               "config/default_stereo_params.yaml"))
     parser.add_argument(
         '--use_only_boxes',
