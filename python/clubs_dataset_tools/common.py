--- conflicted
+++ resolved
@@ -144,8 +144,7 @@
         self.depth_width = calibration_params['depth_width']
         self.depth_height = calibration_params['depth_height']
         self.z_scaling = calibration_params['z_scaling']
-<<<<<<< HEAD
-        self.depth_scale_mm = calibration_params['depth_scale_mm']
+        self.depth_scale = calibration_params['depth_scale']
 
 
 class SensorTransformations(object):
@@ -175,21 +174,6 @@
         The constructor for the SensorTransformations class initializes all the
         atributes of the class to an empty numpy array.
         """
-=======
-        self.depth_scale = calibration_params['depth_scale']
-
-
-class SensorTransformations(object):
-    """
-    Class containing all the sensor poses with respoect to the Realsense D415.
-    """
-
-    def __init__(self):
-        """
-        Constructor for the SensorTransformations.
-        """
-
->>>>>>> 6abd9c9b
         log.debug("Initialized an empty SensorTransformations class.")
 
         self.d415_rgb = np.array([])
@@ -201,7 +185,6 @@
         self.cham_rgb = np.array([])
 
     def read_from_yaml(self, yaml_file):
-<<<<<<< HEAD
         """Read the sensor transformations from the yaml file.
 
         Args:
@@ -210,17 +193,6 @@
 
         """
         log.debug("Initialized SensorTransformations from the yaml file: " +
-=======
-        """
-        Function that reads the sensor transformations from the yaml file.
-
-        Input:
-            yaml_file[string] - Path to the yaml file containing the
-            sensor transformations.
-        """
-
-        log.debug("Initialized SensorTransformations from yaml file: " +
->>>>>>> 6abd9c9b
                   yaml_file)
 
         with open(yaml_file, 'r') as file_pointer:
@@ -258,8 +230,7 @@
 
 def convert_depth_uint_to_float(uint_depth_image,
                                 z_scaling=1.0,
-<<<<<<< HEAD
-                                depth_scale_mm=1.0):
+                                depth_scale=1.0):
     """Convert uint16 depth image to float.
 
     During conversion, the depth scale and z_scaling are taken into
@@ -269,7 +240,7 @@
         uint_depth_image (np.array): Depth image of type uint16.
         z_scaling (float, optional): Correction for z values to correspond to
             true metric values. Defaults to 1.0.
-        depth_scale_mm (float, optional): Conversion factor for depth (e.g. 1
+        depth_scale (float, optional): Conversion factor for depth (e.g. 1
             means that value of 1000 in uint16 depth image corresponds to 1.0
             in float depth image and to 1m in real world). Defaults to 1.0.
 
@@ -280,16 +251,15 @@
     log.debug(("Converting uint depth to float and applying z_scaling and "
                "depth_scaling"))
 
-    return (
-        uint_depth_image / 1000.0 * depth_scale_mm * z_scaling).astype('float')
-
-
-def convert_depth_float_to_uint(float_depth_image, depth_scale_mm=1.0):
+    return (uint_depth_image / 1000.0 * depth_scale * z_scaling).astype('float')
+
+
+def convert_depth_float_to_uint(float_depth_image, depth_scale=1.0):
     """Convert float depth image to uint16, also considering the depth scale.
 
     Args:
         float_depth_image (np.array): Depth image of type float.
-        depth_scale_mm (float, optional): Conversion factor for depth (e.g. 1
+        depth_scale (float, optional): Conversion factor for depth (e.g. 1
             means that value of 1000 in uint16 depth image corresponds to 1.0
             in float depth image and to 1m in real world). Defualts to 1.0.
 
@@ -299,47 +269,4 @@
     """
     log.debug("Converting float depth to uint16 and applying depth_scaling")
 
-    return (float_depth_image * 1000.0 / depth_scale_mm).astype('uint16')
-=======
-                                depth_scale=1.0):
-    """
-    Function that converts uint16 depth image to float, also considering the
-    depth scale and z_scaling.
-
-    Input:
-        uint_depth_image[np.array] - Depth image of type uint16
-        z_scaling[float] - correction for z values to correspond to true metric
-        values
-        depth_scale[float] - Conversion factor for depth (e.g. 1 means that
-        value of 1000 in uint16 depth image corresponds to 1.0 in float depth
-        image and to 1m in real world)
-
-    Output:
-        float_depth_image[np.array] - Depth image of type float
-    """
-
-    log.debug(("Converting uint depth to float and applying z_scaling and "
-               "depth_scaling"))
-
-    return (uint_depth_image / 1000.0 * depth_scale * z_scaling).astype('float')
-
-
-def convert_depth_float_to_uint(float_depth_image, depth_scale=1.0):
-    """
-    Function that converts float depth image to uint16, also considering the
-    depth scale.
-
-    Input:
-        float_depth_image[np.array] - Depth image of type float
-        depth_scale[float] - Conversion factor for depth (e.g. 1 means that
-        value of 1000 in uint16 depth image corresponds to 1.0 in float depth
-        image and to 1m in real world)
-
-    Output:
-        uint_depth_image[np.array] - Depth image of type uint16
-    """
-
-    log.debug("Converting float depth to uint16 and applying depth_scaling")
-
-    return (float_depth_image * 1000.0 / depth_scale).astype('uint16')
->>>>>>> 6abd9c9b
+    return (float_depth_image * 1000.0 / depth_scale).astype('uint16')