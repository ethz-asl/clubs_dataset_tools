--- conflicted
+++ resolved
@@ -13,15 +13,9 @@
     Function that reads all the images from a list of file paths.
 
     Input:
-<<<<<<< HEAD
-        image_files[list(string)] - List containing image full paths
-        image_extension[string] - Extension of the images to be used
-        image_type[int] - Opencv image type
-=======
         image_files[list(string)] - List containing full image paths
         image_extension[string] - Extension of the images to be used
         image_type[int] - OpenCV image type, specifies the number of channels and type of data image contains
->>>>>>> ca4f9f32
 
     Output:
         images[list(np.array)] - List of numpy arrays containing the images
@@ -176,15 +170,6 @@
 
     if os.path.isdir(input_folder + ps_rgb):
         ps_image_folders.append(ps_rgb)
-<<<<<<< HEAD
-    if use_registered_depth:
-        ps_depth = '/primesense/registered_depth_images'
-    else:
-        ps_depth = '/primesense/depth_images'
-    if os.path.isdir(input_folder + ps_depth):
-        ps_image_folders.append(ps_depth)
-    ps_image_folders.append('/primesense')
-=======
     if os.path.isdir(input_folder + d415_rgb):
         d415_image_folders.append(d415_rgb)
     if os.path.isdir(input_folder + d435_rgb):
@@ -201,7 +186,6 @@
     d415_image_folders.append('/realsense_d415')
     d435_image_folders.append('/realsense_d435')
 
->>>>>>> ca4f9f32
     if len(ps_image_folders) is not expected_number_of_folders:
         log.error("\nPS rgb and depth folders could not be found!\n" +
                   "Looking for:\n" + str(input_folder + ps_rgb) + "\n" +
@@ -209,26 +193,6 @@
         ps_image_folders = []
     log.debug("Found ps folders: \n" + str(ps_image_folders))
 
-<<<<<<< HEAD
-    d415_image_folders = []
-    d415_rgb = '/realsense_d415/rgb_images'
-    if os.path.isdir(input_folder + d415_rgb):
-        d415_image_folders.append(d415_rgb)
-    if use_stereo_depth:
-        if use_registered_depth:
-            d415_depth = '/realsense_d415/registered_stereo_depth_images'
-        else:
-            d415_depth = '/realsense_d415/stereo_depth_images'
-    else:
-        if use_registered_depth:
-            d415_depth = '/realsense_d415/registered_depth_images'
-        else:
-            d415_depth = '/realsense_d415/depth_images'
-    if os.path.isdir(input_folder + d415_depth):
-        d415_image_folders.append(d415_depth)
-    d415_image_folders.append('/realsense_d415')
-=======
->>>>>>> ca4f9f32
     if len(d415_image_folders) is not expected_number_of_folders:
         log.error("\nD415 rgb and depth folders could not be found!\n" +
                   "Looking for:\n" + str(input_folder + d415_rgb) + "\n" +
@@ -236,26 +200,6 @@
         d415_image_folders = []
     log.debug("Found d415 folders: \n" + str(d415_image_folders))
 
-<<<<<<< HEAD
-    d435_image_folders = []
-    d435_rgb = '/realsense_d435/rgb_images'
-    if os.path.isdir(input_folder + d435_rgb):
-        d435_image_folders.append(d435_rgb)
-    if use_stereo_depth:
-        if use_registered_depth:
-            d435_depth = '/realsense_d435/registered_stereo_depth_images'
-        else:
-            d435_depth = '/realsense_d435/stereo_depth_images'
-    else:
-        if use_registered_depth:
-            d435_depth = '/realsense_d435/registered_depth_images'
-        else:
-            d435_depth = '/realsense_d435/depth_images'
-    if os.path.isdir(input_folder + d435_depth):
-        d435_image_folders.append(d435_depth)
-    d435_image_folders.append('/realsense_d435')
-=======
->>>>>>> ca4f9f32
     if len(d435_image_folders) is not expected_number_of_folders:
         log.error("\nD435 rgb and depth folders could not be found!" +
                   "Looking for:\n" + str(input_folder + d435_rgb) + "\n" +
@@ -360,7 +304,6 @@
     return point_cloud_folder
 
 
-<<<<<<< HEAD
 def create_stereo_point_cloud_folder(sensor_folder):
     """
     Function that creates the folder for point clouds genereated using the
@@ -385,8 +328,6 @@
     return stereo_point_cloud_folder
 
 
-=======
->>>>>>> ca4f9f32
 def create_depth_registered_folder(sensor_folder):
     """
     Function that creates the folder for registered depth images if it does
@@ -405,17 +346,12 @@
     if not os.path.exists(depth_registered_folder):
         os.makedirs(depth_registered_folder)
 
-<<<<<<< HEAD
     log.debug("Created a new registered_depth_images folder: \n" +
-=======
-    log.debug("Created a new depth_registered_images folder: \n" +
->>>>>>> ca4f9f32
               depth_registered_folder)
 
     return depth_registered_folder
 
 
-<<<<<<< HEAD
 def create_stereo_depth_registered_folder(sensor_folder):
     """
     Function that creates the folder for registered stereo depth images if it
@@ -441,8 +377,6 @@
     return stereo_depth_registered_folder
 
 
-=======
->>>>>>> ca4f9f32
 def create_rectified_images_folder(sensor_folder):
     """
     Function that creates the folder for rectified stereo images if it does
