--- conflicted
+++ resolved
@@ -6,64 +6,6 @@
 import logging as log
 
 
-<<<<<<< HEAD
-=======
-class CalibrationParams:
-    """
-    Camera intrinsic and extrinsic parameters.
-    """
-
-    def __init__(self):
-        """
-        Constructor for CalibrationParams.
-        """
-
-        log.debug("Initialized CalibrationParams with default values.")
-
-        self.camera_matrix_l = np.array([[1387.426, 0.000,
-                                          969.672], [0.000, 1386.698, 559.111],
-                                         [0.000, 0.000, 1.000]])
-        self.dist_coeffs_l = np.array([
-            0.126991973128, -0.351631362871, 0.000823677750, 0.000733769806,
-            0.250226895328
-        ])
-        self.camera_matrix_r = np.array([[1387.668, 0.000,
-                                          953.792], [0.000, 1387.664, 553.310],
-                                         [0.000, 0.000, 1.000]])
-        self.dist_coeffs_r = np.array([
-            0.128268524583, -0.368150717004, -0.000893114163, 0.001179459198,
-            0.284531882325
-        ])
-        self.extrinsics_r = np.array(
-            [[0.999986130, 0.00125724064,
-              -0.00511359975], [-0.00123899938, 0.999992869, 0.00356868523],
-             [0.00511805018, -0.00356230478, 0.999980555]])
-        self.extrinsics_t = np.array(
-            [-0.0550792390, -0.0000461457433, -0.000494267796])
-
-    def read_from_yaml(self, yaml_file):
-        """
-        Function that reads the calibration parameters from the yaml file.
-
-        Input:
-            yaml_file - path to the yaml file containing the calibration
-            parameters.
-        """
-
-        log.debug("Initialized CalibrationParams from yaml file: " + yaml_file)
-
-        with open(yaml_file, 'r') as file_pointer:
-            calibration_params = yaml.load(file_pointer)
-
-        self.camera_matrix_l = np.array(calibration_params['camera_matrix_l'])
-        self.dist_coeffs_l = np.array(calibration_params['dist_coeffs_l'])
-        self.camera_matrix_r = np.array(calibration_params['camera_matrix_r'])
-        self.dist_coeffs_r = np.array(calibration_params['dist_coeffs_r'])
-        self.extrinsics_r = np.array(calibration_params['extrinsics_r'])
-        self.extrinsics_t = np.array(calibration_params['extrinsics_t'])
-
-
->>>>>>> b6f25d6f
 class StereoMatchingParams:
     """
     Stereo matching algorithm parameters.
